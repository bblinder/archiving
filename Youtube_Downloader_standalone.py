--- conflicted
+++ resolved
@@ -44,11 +44,7 @@
 @Halo(text='Downloading and converting...', spinner='dots')
 def download_url(url):
     ydl_opts = {
-<<<<<<< HEAD
         'outtmpl': args.output + '/' + '%(title)s.%(ext)s',
-=======
-        'outtmpl': get_music_folder() + '/' + '%(title)s.%(ext)s',
->>>>>>> 7a58d547
         'writethumbnail': True,
         'format': 'bestaudio/best',
         'postprocessors': [{
@@ -86,8 +82,4 @@
     downloads_folder = args.output if args.output else get_downloads_folder()
     download_url(url)
     if download_url(url):
-<<<<<<< HEAD
-        print(f"Successfully downloaded " + sc.green(str(download_url(url)), 'bold') + f" to {downloads_folder}.\n")
-=======
-        print("Successfully downloaded " + sc.green(str(download_url(url)), 'bold') + " to Music folder.")
->>>>>>> 7a58d547
+        print(f"Successfully downloaded " + sc.green(str(download_url(url)), 'bold') + f" to {downloads_folder}.\n")